
name: "build"
on:
  push:
    branches:
      - master
  pull_request:
jobs:
  tests:
    if: github.ref != 'refs/heads/next-moc' && github.base_ref != 'refs/heads/next-moc'
    runs-on: ubuntu-18.04
    steps:
    - uses: actions/checkout@v1
    - name: Check if Git tag exists
      run: echo "name=HEAD_TAG::$(git tag --points-at HEAD)" >> $GITHUB_ENV
    - uses: cachix/install-nix-action@v12
<<<<<<< HEAD
      with:
        nix_path: nixpkgs=channel:release-20.09
=======
>>>>>>> c9f6345b
    - name: "install dependencies"
      run: |
        nix-channel --add https://nixos.org/channels/nixos-20.09 nixpkgs
        nix-channel --update
        nix-env --install wasmtime
        nix-env --install graphviz
    - name: "install Motoko binaries"
      run: |
       wget https://download.dfinity.systems/motoko/0.4.5/x86_64-linux/motoko-0.4.5.tar.gz
       mkdir -p /home/runner/bin
       tar -xf motoko-0.4.5.tar.gz -C /home/runner/bin
       echo "/home/runner/bin" >> $GITHUB_PATH
    - name: "install vessel"
      run: |
       wget --output-document /home/runner/bin/vessel https://github.com/kritzcreek/vessel/releases/download/v0.5.1/vessel-linux64
       chmod +x /home/runner/bin/vessel
    - name: "test"
      run: make -C test
    - name: "graph dependencies"
      run: python3 doc/module_graph.py | dot -Tsvg > module_graph.svg && file module_graph.svg
    - name: "docs"
      if: github.ref != 'refs/heads/next-moc' && github.base_ref != 'refs/heads/next-moc'
      run: pushd doc && ./make_docs.sh && popd
    - name: Upload docs
      uses: JamesIves/github-pages-deploy-action@releases/v3
      if: env.HEAD_TAG != '' && github.ref == 'refs/heads/master'
      with:
        GITHUB_TOKEN: ${{ secrets.GITHUB_TOKEN }}
        BRANCH: gh-pages
        FOLDER: doc/_out/html/<|MERGE_RESOLUTION|>--- conflicted
+++ resolved
@@ -14,11 +14,6 @@
     - name: Check if Git tag exists
       run: echo "name=HEAD_TAG::$(git tag --points-at HEAD)" >> $GITHUB_ENV
     - uses: cachix/install-nix-action@v12
-<<<<<<< HEAD
-      with:
-        nix_path: nixpkgs=channel:release-20.09
-=======
->>>>>>> c9f6345b
     - name: "install dependencies"
       run: |
         nix-channel --add https://nixos.org/channels/nixos-20.09 nixpkgs
