import Array "mo:base/Array";
import Debug "mo:base/Debug";
import Text "mo:base/Text";

Debug.print("Array");

{
  Debug.print("  append");

  let actual = Array.append<Int>([ 1, 2, 3 ], [ 4, 5, 6 ]);
  let expected = [ 1, 2, 3, 4, 5, 6 ];

  assert(actual.size() == expected.size());

  for (i in actual.keys()) {
    assert(actual[i] == expected[i]);
  };
};

{
  Debug.print("  apply");

  let ask = func (x : Text) : Text {
    x # "?";
  };

  let exclaim = func (x : Text) : Text {
    x # "!";
  };

  let actual = Array.apply<Text, Text>([ "good", "bad" ], [ ask, exclaim ]);
  let expected = [ "good?", "bad?", "good!", "bad!" ];

  assert(actual.size() == expected.size());

  for (i in actual.keys()) {
    assert(actual[i] == expected[i]);
  };
};

{
  Debug.print("  chain");

  let purePlusOne = func (x : Int) : [Int] {
    [ x + 1 ];
  };

  let actual = Array.chain<Int, Int>([ 0, 1, 2 ], purePlusOne);
  let expected = [ 1, 2, 3 ];

  assert(actual.size() == expected.size());

  for (i in actual.keys()) {
    assert(actual[i] == expected[i]);
  };
};

{
  Debug.print("  filter");

  let isEven = func (x : Int) : Bool {
    x % 2 == 0;
  };

  let actual = Array.filter<Nat>(isEven, [ 1, 2, 3, 4, 5, 6 ]);
  let expected = [ 2, 4, 6 ];

  assert(actual.size() == expected.size());

  for (i in actual.keys()) {
    assert(actual[i] == expected[i]);
  };
};

{
  Debug.print("  find");

  type Element = {
    key : Text;
    value : Int;
  };

  let xs = [
    { key = "a"; value = 0; },
    { key = "b"; value = 1; },
    { key = "c"; value = 2; },
  ];

  let b : ?Element = Array.find<Element>(xs, func (x : Element) : Bool {
    x.key == "b";
  });

  switch (b) {
    case (?element) {
      assert(element.key == "b" and element.value == 1);
    };
    case (_) {
      assert(false);
    };
  };
};

{
  Debug.print("  foldLeft");

  let xs = [ "a", "b", "c" ];

  let actual = Array.foldLeft<Text, Text>(xs, "", Text.append);
  let expected = "abc";

  assert(actual == expected);
};

{
  Debug.print("  foldRight");

  let xs = [ "a", "b", "c" ];

  let actual = Array.foldRight<Text, Text>(xs, "", Text.append);
  let expected = "abc";

  assert(actual == expected);
};

{
  Debug.print("  freeze");

  var xs : [var Int] = [ var 1, 2, 3 ];

  let actual = Array.freeze<Int>(xs);
  let expected : [Int] = [ 1, 2, 3 ];

  assert(actual.size() == expected.size());

  for (i in actual.keys()) {
    assert(actual[i] == expected[i]);
  };
};

{
  Debug.print("  flatten");

  let xs = [ [ 1, 2, 3 ] ];

  let actual = Array.flatten<Int>(xs);
  let expected : [Int] = [ 1, 2, 3 ];

  assert(actual.size() == expected.size());

  for (i in actual.keys()) {
    assert(actual[i] == expected[i]);
  };
};

{
<<<<<<< HEAD
  Debug.print("  transform");
=======
  Debug.print("  map");
>>>>>>> 841ff3e9

  let isEven = func (x : Int) : Bool {
    x % 2 == 0;
  };

  let actual = Array.map<Int, Bool>([ 1, 2, 3, 4, 5, 6 ], isEven);
  let expected = [ false, true, false, true, false, true ];

  assert(actual.size() == expected.size());

  for (i in actual.keys()) {
    assert(actual[i] == expected[i]);
  };
};

{
  Debug.print("  mapEntries");

  let isEven = func (x : Int) : Bool {
    x % 2 == 0;
  };

  let xs = [ 1, 2, 3, 4, 5, 6 ];

  let actual = Array.mapEntries<Int, (Bool, Bool)>(
    xs, func (value : Int, index : Nat) : (Bool, Bool) {
      (isEven value, isEven index)
    });

  let expected = [
    (false, true),
    (true, false),
    (false, true),
    (true, false),
    (false, true),
    (true, false),
  ];

  assert(actual.size() == expected.size());

  for (i in actual.keys()) {
    assert(actual[i].0 == expected[i].0);
    assert(actual[i].1 == expected[i].1);
  };
};

{
  Debug.print("  make");

  let actual = Array.make<Int>(0);
  let expected = [0];

  assert(actual.size() == expected.size());

  for (i in actual.keys()) {
    assert(actual[i] == expected[i]);
  };
};

{
  Debug.print("  thaw");

  let xs : [Int] = [ 1, 2, 3 ];

  let actual = Array.thaw<Int>(xs);
  var expected : [Int] = [ 1, 2, 3 ];

  assert(actual.size() == expected.size());

  for (i in actual.keys()) {
    assert(actual[i] == expected[i]);
  };
};

{
  Debug.print("  tabulateVar");

  // regression test for (fixed) issues in base cases, where func was called too often:

  let test0 = Array.tabulateVar<Nat>(0, func (i:Nat) { assert(false); 0 });
  let test1 = Array.tabulateVar<Nat>(1, func (i:Nat) { assert(i < 1); 0 });
  let test2 = Array.tabulateVar<Nat>(2, func (i:Nat) { assert(i < 2); 0 });
  let test3 = Array.tabulateVar<Nat>(3, func (i:Nat) { assert(i < 3); 0 });

};<|MERGE_RESOLUTION|>--- conflicted
+++ resolved
@@ -153,11 +153,7 @@
 };
 
 {
-<<<<<<< HEAD
-  Debug.print("  transform");
-=======
   Debug.print("  map");
->>>>>>> 841ff3e9
 
   let isEven = func (x : Int) : Bool {
     x % 2 == 0;
