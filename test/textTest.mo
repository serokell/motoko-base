import Debug "mo:base/Debug";
import Text "mo:base/Text";
import Blob "mo:base/Blob";
import Iter "mo:base/Iter";
import Char "mo:base/Char";
import Order "mo:base/Order";
import Array "mo:base/Array";
import Nat32 "mo:base/Nat32";

import Suite "mo:matchers/Suite";
import M "mo:matchers/Matchers";
import T "mo:matchers/Testable";

let {run;test;suite} = Suite;

func charT(c : Char): T.TestableItem<Char> = {
  item = c;
  display = Text.fromChar;
  equals = Char.equal;
};

func blobT(b : Blob): T.TestableItem<Blob> = {
  item = b;
  display = func(b : Blob) : Text { debug_show(b) };
  equals = Blob.equal;
};

func ordT(o : Order.Order): T.TestableItem<Order.Order> = {
  item = o;
  display = func (o : Order.Order) : Text { debug_show(o) };
  equals = Order.equal;
};

func optTextT(ot : ?Text): T.TestableItem<?Text> = T.optional(T.textTestable, ot);

// TODO: generalize and move to Iter.mo
func iterT(c : [Char]): T.TestableItem<Iter.Iter<Char>> = {
  item = c.vals();
  display = Text.fromIter; // not this will only print the remainder of cs1 below
  equals = func (cs1 : Iter.Iter<Char>, cs2 : Iter.Iter<Char>) : Bool {
     loop {
       switch (cs1.next(), cs2.next()) {
         case (null,null) return true;
         case (? c1, ? c2)
           if (c1 != c2) return false;
         case (_, _) return false;
       }
     }
  };
};

// TODO: generalize and move to Iter.mo
func textIterT(c : [Text]): T.TestableItem<Iter.Iter<Text>> = {
  item = c.vals();
  display = func (ts: Iter.Iter<Text>) : Text { Text.join(",", ts) };
     // not this will only print the remainder of cs1 below
  equals = func (ts1 : Iter.Iter<Text>, ts2 : Iter.Iter<Text>) : Bool {
     loop {
       switch (ts1.next(), ts2.next()) {
         case (null,null) return true;
         case (? t1, ? t2)
           if (t1 != t2) return false;
         case (_, _) return false;
       }
     }
  };
};


run(suite("size",
[
 test(
   "size-0",
   Text.size(""),
   M.equals(T.nat 0)),
 test(
   "size-1",
   Text.size("a"),
   M.equals(T.nat 1)),
 test(
   "size-2",
   Text.size("abcdefghijklmnopqrstuvwxyz"),
   M.equals(T.nat 26)),
 test(
   "size-3",
   Text.size("☃"),
   M.equals(T.nat 1)),
 test(
   "size-4",
   Text.size("☃☃"),
   M.equals(T.nat 2)),
]));



run(suite("toIter",
[
 test(
   "toIter-0",
   Text.toIter(""),
   M.equals(iterT([]))),
 test(
   "toIter-1",
   Text.toIter("a"),
   M.equals(iterT (['a']))),
 test(
   "toIter-2",
   Text.toIter("abc"),
   M.equals(iterT (['a','b','c']))),
 do {
<<<<<<< HEAD
   let a = Array.tabulate<Char>(1000, func i = Char.fromNat32(65+%Nat32.fromNat(i % 26)));
=======
   let a = Array.tabulate<Char>(1000, func i = Char.fromNat32(65+%Nat32.fromIntWrap(i % 26)));
>>>>>>> d8877676
   test(
     "fromIter-2",
     Text.toIter(Text.join("", Array.map(a, Char.toText).vals())),
     M.equals(iterT a))
 },
]));

run(suite("fromIter",
[
 test(
   "fromIter-0",
   Text.fromIter(([].vals())),
   M.equals(T.text(""))),
 test(
   "fromIter-1",
   Text.fromIter((['a'].vals())),
   M.equals(T.text "a")),
 test(
   "fromIter-2",
   Text.fromIter((['a', 'b', 'c'].vals())),
   M.equals(T.text "abc")),
 do {
<<<<<<< HEAD
   let a = Array.tabulate<Char>(1000, func i = Char.fromNat32(65+%Nat32.fromNat(i % 26)));
=======
   let a = Array.tabulate<Char>(1000, func i = Char.fromNat32(65+%Nat32.fromIntWrap(i % 26)));
>>>>>>> d8877676
   test(
   "fromIter-3",
   Text.fromIter(a.vals()),
   M.equals(T.text (Text.join("", Array.map(a, Char.toText).vals()))))
 },
]));


run(suite("concat",
[
 test(
   "concat-0",
   Text.concat("",""),
   M.equals(T.text(""))),
 test(
   "concat-1",
   Text.concat("","b"),
   M.equals(T.text "b")),
 test(
   "concat-2",
   Text.concat("a","b"),
   M.equals(T.text "ab")),
 test(
   "concat-3",
   Text.concat("abcdefghijklmno","pqrstuvwxyz"),
   M.equals(T.text "abcdefghijklmnopqrstuvwxyz")),
]));

run(suite("join",
[
 test(
   "join-0",
   Text.join("", (["",""].vals())),
   M.equals(T.text(""))),
 test(
   "join-1",
   Text.join("", (["","b"].vals())),
   M.equals(T.text "b")),
 test(
   "join-2",
   Text.join("", (["a","bb","ccc","dddd"].vals())),
   M.equals(T.text "abbcccdddd")),
 do {
<<<<<<< HEAD
   let a = Array.tabulate<Char>(1000, func i = Char.fromNat32(65+%Nat32.fromNat(i % 26)));
=======
   let a = Array.tabulate<Char>(1000, func i = Char.fromNat32(65+%Nat32.fromIntWrap(i % 26)));
>>>>>>> d8877676
   test(
   "join-3",
   Text.join("", Array.map(a, Char.toText).vals()),
   M.equals(T.text (Text.fromIter(a.vals()))))
 },
 test(
   "join-4",
   Text.join("", ([].vals())),
   M.equals(T.text "")),
 test(
   "join-5",
   Text.join("", (["aaa"].vals())),
   M.equals(T.text "aaa")),
]));

run(suite("join",
[
 test(
   "join-0",
   Text.join(",", (["",""].vals())),
   M.equals(T.text(","))),
 test(
   "join-1",
   Text.join(",", (["","b"].vals())),
   M.equals(T.text ",b")),
 test(
   "join-2",
   Text.join(",", (["a","bb","ccc","dddd"].vals())),
   M.equals(T.text "a,bb,ccc,dddd")),
 do {
<<<<<<< HEAD
   let a = Array.tabulate<Char>(1000, func i = Char.fromNat32(65+%Nat32.fromNat(i % 26)));
=======
   let a = Array.tabulate<Char>(1000, func i = Char.fromNat32(65+%Nat32.fromIntWrap(i % 26)));
>>>>>>> d8877676
   test(
   "join-3",
   Text.join("", Array.map(a, Char.toText).vals()),
   M.equals(T.text (Text.fromIter(a.vals()))))
  },
 test(
   "join-4",
   Text.join(",", ([].vals())),
   M.equals(T.text "")),
 test(
   "join-5",
   Text.join(",", (["aaa"].vals())),
   M.equals(T.text "aaa")),
]));


run(suite("split",
[
 test(
   "split-char-empty",
   Text.split("", #char ';'),
   M.equals(textIterT([]))),
 test(
   "split-char-none",
   Text.split("abc", #char ';'),
   M.equals(textIterT(["abc"]))),
 test(
   "split-char-empties2",
   Text.split(";", #char ';'),
   M.equals(textIterT(["",""]))),
 test(
   "split-char-empties3",
   Text.split(";;", #char ';'),
   M.equals(textIterT(["","",""]))),
 test(
   "split-char-singles",
   Text.split("a;b;;c;;;d", #char ';'),
   M.equals(textIterT(["a","b","","c","","","d"]))),
 test(
   "split-char-mixed",
   Text.split("a;;;ab;;abc;", #char ';'),
   M.equals(textIterT(["a","","","ab","","abc",""]))),
 do {
   let a = Array.tabulate<Text>(1000,func _ = "abc");
   let t = Text.join(";", a.vals());
   test(
     "split-char-large",
     Text.split(t, #char ';'),
     M.equals(textIterT a))
 },
 do {
   let a = Array.tabulate<Text>(100000,func _ = "abc");
   let t = Text.join(";", a.vals());
   test(
     "split-char-very-large",
     Text.split(t, #char ';'),
     M.equals(textIterT a))
 },
]));


do {
let pat : Text.Pattern = #predicate (func (c : Char) : Bool { c == ';' or c == '!' }) ;
run(suite("split",
[
 test(
   "split-pred-empty",
   Text.split("", pat),
   M.equals(textIterT([]))),
 test(
   "split-pred-none",
   Text.split("abc", pat),
   M.equals(textIterT(["abc"]))),
 test(
   "split-pred-empties2",
   Text.split(";", pat),
   M.equals(textIterT(["",""]))),
 test(
   "split-pred-empties3",
   Text.split(";!", pat),
   M.equals(textIterT(["","",""]))),
 test(
   "split-pred-singles",
   Text.split("a;b;!c!;;d", pat),
   M.equals(textIterT(["a","b","","c","","","d"]))),
 test(
   "split-pred-mixed",
   Text.split("a;!;ab;!abc;", pat),
   M.equals(textIterT(["a","","","ab","","abc",""]))),
 do {
   let a = Array.tabulate<Text>(1000,func _ = "abc");
   let t = Text.join(";", a.vals());
   test(
     "split-pred-large",
     Text.split(t, pat),
     M.equals(textIterT a))
 },
 do {
   let a = Array.tabulate<Text>(10000,func _ = "abc");
   let t = Text.join(";", a.vals());
   test(
     "split-pred-very-large",
     Text.split(t, pat),
     M.equals(textIterT a))
 },
]))
};


do {
let pat : Text.Pattern = #text "PAT" ;
run(suite("split",
[
 test(
   "split-pat-empty",
   Text.split("", pat),
   M.equals(textIterT([]))),
 test(
   "split-pat-none",
   Text.split("abc", pat),
   M.equals(textIterT(["abc"]))),
 test(
   "split-pat-empties2",
   Text.split("PAT", pat),
   M.equals(textIterT(["",""]))),
 test(
   "split-pat-empties3",
   Text.split("PATPAT", pat),
   M.equals(textIterT(["","",""]))),
 test(
   "split-pat-singles",
   Text.split("aPATbPATPATcPATPATPATd", pat),
   M.equals(textIterT(["a","b","","c","","","d"]))),
 test(
   "split-pat-mixed",
   Text.split("aPATPATPATabPATPATabcPAT", pat),
   M.equals(textIterT(["a","","","ab","","abc",""]))),
 do {
   let a = Array.tabulate<Text>(1000,func _ = "abc");
   let t = Text.join("PAT", a.vals());
   test(
     "split-pat-large",
     Text.split(t, pat),
     M.equals(textIterT a))
 },
 do {
   let a = Array.tabulate<Text>(10000,func _ = "abc");
   let t = Text.join("PAT", a.vals());
   test(
     "split-pat-very-large",
     Text.split(t, pat),
     M.equals(textIterT a))
 },
]))
};


run(suite("tokens",
[
 test(
   "tokens-char-empty",
   Text.tokens("", #char ';'),
   M.equals(textIterT([]))),
 test(
   "tokens-char-none",
   Text.tokens("abc", #char ';'),
   M.equals(textIterT(["abc"]))),
 test(
   "tokens-char-empties2",
   Text.tokens(";", #char ';'),
   M.equals(textIterT([]))),
 test(
   "tokens-char-empties3",
   Text.tokens(";;", #char ';'),
   M.equals(textIterT([]))),
 test(
   "tokens-char-singles",
   Text.tokens("a;b;;c;;;d", #char ';'),
   M.equals(textIterT(["a","b","c","d"]))),
 test(
   "tokens-char-mixed",
   Text.tokens("a;;;ab;;abc;", #char ';'),
   M.equals(textIterT(["a","ab","abc"]))),
 do {
   let a = Array.tabulate<Text>(1000,func _ = "abc");
   let t = Text.join(";;", a.vals());
   test(
     "tokens-char-large",
     Text.tokens(t, #char ';'),
     M.equals(textIterT a))
 },
 do {
   let a = Array.tabulate<Text>(100000,func _ = "abc");
   let t = Text.join(";;", a.vals());
   test(
     "tokens-char-very-large",
     Text.tokens(t, #char ';'),
     M.equals(textIterT a))
 },
]));

run(suite("startsWith",
[
 test(
   "startsWith-both-empty",
   Text.startsWith("", #text ""),
   M.equals(T.bool true)),
 test(
   "startsWith-empty-text",
   Text.startsWith("", #text "abc"),
   M.equals(T.bool false)),
 test(
   "startsWith-empty-pat",
   Text.startsWith("abc", #text ""),
   M.equals(T.bool true)),
 test(
   "startsWith-1",
   Text.startsWith("a", #text "b"),
   M.equals(T.bool false)),
 test(
   "startsWith-2",
   Text.startsWith("abc", #text "abc"),
   M.equals(T.bool true)),
 test(
   "startsWith-3",
   Text.startsWith("abcd", #text "ab"),
   M.equals(T.bool true)),
 test(
   "startsWith-4",
   Text.startsWith("abcdefghijklmnopqrstuvwxyz",#text "abcdefghijklmno"),
   M.equals(T.bool true)),
]));



run(suite("endsWith",
[
 test(
   "endsWith-both-empty",
   Text.endsWith("", #text ""),
   M.equals(T.bool true)),
 test(
   "endsWith-empty-text",
   Text.endsWith("", #text "abc"),
   M.equals(T.bool false)),
 test(
   "endsWith-empty-pat",
   Text.endsWith("abc", #text ""),
   M.equals(T.bool true)),
 test(
   "endsWith-1",
   Text.endsWith("a", #text "b"),
   M.equals(T.bool false)),
 test(
   "endsWith-2",
   Text.endsWith("abc", #text "abc"),
   M.equals(T.bool true)),
 test(
   "endsWith-3",
   Text.endsWith("abcd", #text "cd"),
   M.equals(T.bool true)),
 test(
   "endsWith-4",
   Text.endsWith("abcdefghijklmnopqrstuvwxyz",#text "pqrstuvwxyz"),
   M.equals(T.bool true)),
]));


run(suite("contains",
[
 test(
   "contains-start",
   Text.contains("abcd", #text "ab"),
   M.equals(T.bool true)),
 test(
   "contains-empty",
   Text.contains("abc", #text ""),
   M.equals(T.bool true)),
 test(
   "contains-false",
   Text.contains("ab", #text "bc" ),
   M.equals(T.bool false)),
 test(
   "contains-exact",
   Text.contains("abc", #text "abc"),
   M.equals(T.bool true)),
 test(
   "contains-within",
   Text.contains("abcdefghijklmnopqrstuvwxyz", #text "qrst"),
   M.equals(T.bool true)),
 test(
   "contains-front",
   Text.contains("abcdefghijklmnopqrstuvwxyz", #text "abcdefg"),
   M.equals(T.bool true)),
 test(
   "contains-end",
   Text.contains("abcdefghijklmnopqrstuvwxyz", #text "xyz"),
   M.equals(T.bool true)),
 test(
   "contains-false",
   Text.contains("abcdefghijklmnopqrstuvwxyz", #text "lkj"),
   M.equals(T.bool false)),
 test(
   "contains-empty-nonempty",
   Text.contains("", #text "xyz"),
   M.equals(T.bool false)),
]));


run(suite("replace",
[
 test(
   "replace-start",
   Text.replace("abcd", #text "ab", "AB"),
   M.equals(T.text "ABcd")),
 test(
   "replace-empty",
   Text.replace("abc", #text "", "AB"),
   M.equals(T.text "ABaABbABcAB")),
 test(
   "replace-none",
   Text.replace("ab", #text "bc", "AB"),
   M.equals(T.text "ab")),
 test(
   "replace-exact",
   Text.replace("ab", #text "ab", "AB"),
   M.equals(T.text "AB")),
 test(
   "replace-several",
   Text.replace("abcdabghijabmnopqrstuabwxab", #text "ab", "AB"),
   M.equals(T.text "ABcdABghijABmnopqrstuABwxAB")),
 test(
   "replace-delete",
   Text.replace("abcdabghijabmnopqrstuabwxab", #text "ab", ""),
   M.equals(T.text "cdghijmnopqrstuwx")),
 test(
   "replace-pred",
   Text.replace("abcdefghijklmnopqrstuvwxyz", #predicate (func (c : Char) : Bool { c < 'm'}), ""),
   M.equals(T.text "mnopqrstuvwxyz")),
 test(
  "replace-partial",
  Text.replace("123", #text "124", "ABC"),
   M.equals(T.text "123")),
 test(
  "replace-partial-2",
  Text.replace("12341235124", #text "124", "ABC"),
   M.equals(T.text "12341235ABC")),
 test(
  "replace-partial-3",
  Text.replace("111234123511124", #text "124", "ABC"),
   M.equals(T.text "111234123511ABC")),
]));

run(suite("stripStart",
[
 test(
   "stripStart-none",
   Text.stripStart("cd", #text "ab"),
   M.equals(optTextT (null))),
 test(
   "stripStart-one",
   Text.stripStart("abcd", #text "ab"),
   M.equals(optTextT (?"cd"))),
 test(
   "stripStart-two",
   Text.stripStart("abababcd", #text "ab", ),
   M.equals(optTextT (?"ababcd"))),
 test(
   "stripStart-only",
   Text.stripStart("ababababab", #text "ab", ),
   M.equals(optTextT (?"abababab"))),
 test(
   "stripStart-empty",
   Text.stripStart("abcdef", #text ""),
   M.equals(optTextT(?"abcdef"))),
 test(
   "stripStart-tooshort",
   Text.stripStart("abcdef", #text "abcdefg"),
   M.equals(optTextT(null))),
]));


run(suite("stripEnd",
[
 test(
   "stripEnd-exact",
   Text.stripEnd("cd", #text "cd"),
   M.equals(optTextT (?""))),
 test(
   "stripEnd-one",
   Text.stripEnd("abcd", #text "cd"),
   M.equals(optTextT (?"ab"))),
 test(
   "stripEnd-three",
   Text.stripEnd("abcdcdcd", #text "cd", ),
   M.equals(optTextT (?"abcdcd"))),
 test(
   "stripEnd-many",
   Text.stripEnd("cdcdcdcdcdcdcd", #text "cd", ),
   M.equals(optTextT (?"cdcdcdcdcdcd"))),
 test(
   "stripEnd-empty-pat",
   Text.stripEnd("abcdef", #text ""),
   M.equals(optTextT (?"abcdef"))),
 test(
   "stripEnd-empty",
   Text.stripEnd("", #text "cd"),
   M.equals(optTextT null)),
 test(
   "stripEnd-tooshort",
   Text.stripEnd("bcdef", #text "abcdef"),
   M.equals(optTextT null)),
]));


run(suite("trimStart",
[
 test(
   "trimStart-none",
   Text.trimStart("cd", #text "ab"),
   M.equals(T.text "cd")),
 test(
   "trimStart-one",
   Text.trimStart("abcd", #text "ab"),
   M.equals(T.text "cd")),
 test(
   "trimStart-two",
   Text.trimStart("abababcd", #text "ab", ),
   M.equals(T.text "cd")),
 test(
   "trimStart-only",
   Text.trimStart("ababababab", #text "ab", ),
   M.equals(T.text "")),
 test(
   "trimStart-empty",
   Text.trimStart("abcdef", #text ""),
   M.equals(T.text "abcdef")),
]));

run(suite("trimEnd",
[
 test(
   "trimEnd-exact",
   Text.trimEnd("cd", #text "cd"),
   M.equals(T.text "")),
 test(
   "trimEnd-one",
   Text.trimEnd("abcd", #text "cd"),
   M.equals(T.text "ab")),
 test(
   "trimEnd-three",
   Text.trimEnd("abcdcdcd", #text "cd", ),
   M.equals(T.text "ab")),
 test(
   "trimEnd-many",
   Text.trimEnd("cdcdcdcdcdcdcd", #text "cd", ),
   M.equals(T.text "")),
 test(
   "trimEnd-empty-pat",
   Text.trimEnd("abcdef", #text ""),
   M.equals(T.text "abcdef")),
 test(
   "trimEnd-empty",
   Text.trimEnd("", #text "cd"),
   M.equals(T.text "")),
]));

run(suite("trim",
[
 test(
   "trim-exact",
   Text.trim("cd", #text "cd"),
   M.equals(T.text "")),
 test(
   "trim-one",
   Text.trim("cdabcd", #text "cd"),
   M.equals(T.text "ab")),
  test(
   "trim-three",
   Text.trim("cdcdcdabcdcdcd", #text "cd", ),
   M.equals(T.text "ab")),
 test(
   "trim-many",
   Text.trim("cdcdcdcdcdcdcd", #text "cd", ),
   M.equals(T.text "")),
 test(
   "trim-empty-pat",
   Text.trim("abcdef", #text ""),
   M.equals(T.text "abcdef")),
 test(
   "trim-empty",
   Text.trim("", #text "cd"),
   M.equals(T.text "")),
]));

do {
let cmp = Char.compare;
run(suite("compareWith",
[
 test(
   "compareWith-empties",
   Text.compareWith("", "", cmp),
   M.equals(ordT (#equal))),
 test(
   "compareWith-empty",
   Text.compareWith("abc", "", cmp),
   M.equals(ordT (#greater))),
 test(
   "compareWith-equal-nonempty",
   Text.compareWith("abc", "abc", cmp ),
   M.equals(ordT (#equal))),
 test(
   "compareWith-less-nonempty",
   Text.compareWith("abc", "abd", cmp),
   M.equals(ordT (#less))),
 test(
   "compareWith-less-nonprefix",
   Text.compareWith("abc", "abcd", cmp),
   M.equals(ordT (#less))),
 test(
   "compareWith-empty-nonempty",
   Text.compareWith("", "abcd", cmp),
   M.equals(ordT (#less))),
 test(
   "compareWith-prefix",
   Text.compareWith("abcd", "abc", cmp),
   M.equals(ordT (#greater)))
]))
};

run(suite("utf8",
[
 test(
   "encode-literal",
   Text.encodeUtf8("FooBär☃"),
   M.equals(blobT("FooBär☃"))),
 test(
   "encode-concat",
   Text.encodeUtf8("Foo" # "Bär" # "☃"),
   M.equals(blobT("FooBär☃"))),
 test(
   "decode-literal-good",
   Text.decodeUtf8("FooBär☃"),
   M.equals(optTextT(?"FooBär☃"))),
 test(
   "decode-literal-bad1",
   Text.decodeUtf8("\FF"),
   M.equals(optTextT(null))),
 test(
   "decode-literal-bad2",
   Text.decodeUtf8("\D8\00t d"),
   M.equals(optTextT(null))),
]));<|MERGE_RESOLUTION|>--- conflicted
+++ resolved
@@ -108,11 +108,7 @@
    Text.toIter("abc"),
    M.equals(iterT (['a','b','c']))),
  do {
-<<<<<<< HEAD
-   let a = Array.tabulate<Char>(1000, func i = Char.fromNat32(65+%Nat32.fromNat(i % 26)));
-=======
    let a = Array.tabulate<Char>(1000, func i = Char.fromNat32(65+%Nat32.fromIntWrap(i % 26)));
->>>>>>> d8877676
    test(
      "fromIter-2",
      Text.toIter(Text.join("", Array.map(a, Char.toText).vals())),
@@ -135,11 +131,7 @@
    Text.fromIter((['a', 'b', 'c'].vals())),
    M.equals(T.text "abc")),
  do {
-<<<<<<< HEAD
-   let a = Array.tabulate<Char>(1000, func i = Char.fromNat32(65+%Nat32.fromNat(i % 26)));
-=======
    let a = Array.tabulate<Char>(1000, func i = Char.fromNat32(65+%Nat32.fromIntWrap(i % 26)));
->>>>>>> d8877676
    test(
    "fromIter-3",
    Text.fromIter(a.vals()),
@@ -183,11 +175,7 @@
    Text.join("", (["a","bb","ccc","dddd"].vals())),
    M.equals(T.text "abbcccdddd")),
  do {
-<<<<<<< HEAD
-   let a = Array.tabulate<Char>(1000, func i = Char.fromNat32(65+%Nat32.fromNat(i % 26)));
-=======
    let a = Array.tabulate<Char>(1000, func i = Char.fromNat32(65+%Nat32.fromIntWrap(i % 26)));
->>>>>>> d8877676
    test(
    "join-3",
    Text.join("", Array.map(a, Char.toText).vals()),
@@ -218,11 +206,7 @@
    Text.join(",", (["a","bb","ccc","dddd"].vals())),
    M.equals(T.text "a,bb,ccc,dddd")),
  do {
-<<<<<<< HEAD
-   let a = Array.tabulate<Char>(1000, func i = Char.fromNat32(65+%Nat32.fromNat(i % 26)));
-=======
    let a = Array.tabulate<Char>(1000, func i = Char.fromNat32(65+%Nat32.fromIntWrap(i % 26)));
->>>>>>> d8877676
    test(
    "join-3",
    Text.join("", Array.map(a, Char.toText).vals()),
